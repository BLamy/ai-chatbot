<<<<<<< HEAD
import { kv } from "@vercel/kv";
import { NextFetchEvent, type NextRequest } from "next/server";
import { updateSession } from "@/utils/supabase/middleware";
import { kasadaHandler } from "./utils/kasada/kasada-server";

const MAX_REQUESTS = 25;

export async function botProtectionMiddleware(
  request: NextRequest,
  event: NextFetchEvent,
) {
  if (["POST", "DELETE"].includes(request.method)) {
    const realIp = request.headers.get("x-real-ip") || "no-ip";
    const pipeline = kv.pipeline();
    pipeline.incr(`rate-limit:${realIp}`);
    pipeline.expire(`rate-limit:${realIp}`, 60 * 60 * 24);
    const [requests] = (await pipeline.exec()) as [number];

    if (process.env.NODE_ENV === "development") {
      return undefined;
    }

    if (requests > MAX_REQUESTS) {
      return new Response("Too many requests", { status: 429 });
    }

    return kasadaHandler(request, event);
  }
}

export async function middleware(request: NextRequest, event: NextFetchEvent) {
  const response = await botProtectionMiddleware(request, event);
  if (response) return response;

  return await updateSession(request);
}
=======
import NextAuth from "next-auth";
import { authConfig } from "@/app/(auth)/auth.config";

export default NextAuth(authConfig).auth;
>>>>>>> 7059a4dc

export const config = {
  matcher: ["/", "/:id", "/api/:path*", "/login", "/register"],
};<|MERGE_RESOLUTION|>--- conflicted
+++ resolved
@@ -1,10 +1,12 @@
-<<<<<<< HEAD
 import { kv } from "@vercel/kv";
-import { NextFetchEvent, type NextRequest } from "next/server";
-import { updateSession } from "@/utils/supabase/middleware";
+import NextAuth from "next-auth";
+import { NextFetchEvent, NextRequest } from "next/server";
 import { kasadaHandler } from "./utils/kasada/kasada-server";
+import { authConfig } from "@/app/(auth)/auth.config";
 
 const MAX_REQUESTS = 25;
+
+export const { auth } = NextAuth(authConfig);
 
 export async function botProtectionMiddleware(
   request: NextRequest,
@@ -33,14 +35,9 @@
   const response = await botProtectionMiddleware(request, event);
   if (response) return response;
 
-  return await updateSession(request);
+  // @ts-expect-error type mismatch
+  return auth(request, event);
 }
-=======
-import NextAuth from "next-auth";
-import { authConfig } from "@/app/(auth)/auth.config";
-
-export default NextAuth(authConfig).auth;
->>>>>>> 7059a4dc
 
 export const config = {
   matcher: ["/", "/:id", "/api/:path*", "/login", "/register"],
