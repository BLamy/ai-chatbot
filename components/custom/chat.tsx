--- conflicted
+++ resolved
@@ -10,12 +10,8 @@
 import { ChatHeader } from '@/components/custom/chat-header';
 import { PreviewMessage } from '@/components/custom/message';
 import { useScrollToBottom } from '@/components/custom/use-scroll-to-bottom';
-<<<<<<< HEAD
-import { type Agent } from '@/db/schema';
-=======
 import { Vote } from '@/db/schema';
 import { fetcher } from '@/lib/utils';
->>>>>>> 4880e0d9
 
 import { Canvas, UICanvas } from './canvas';
 import { CanvasStreamHandler } from './canvas-stream-handler';
@@ -49,12 +45,7 @@
     body: { id, modelId: selectedModelId, agentId: agent?.id },
     initialMessages,
     onFinish: () => {
-<<<<<<< HEAD
-      const path = agent ? `/agent/${agent.id}/chat/${id}` : `/chat/${id}`;
-      window.history.replaceState({}, '', path);
-=======
       mutate('/api/history');
->>>>>>> 4880e0d9
     },
   });
 
