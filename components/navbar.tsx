import Link from "next/link";

import { auth, signOut } from "@/app/(auth)/auth";

import { History } from "./history";
import { Button } from "./shadcn/button";
import {
  DropdownMenu,
  DropdownMenuContent,
  DropdownMenuItem,
  DropdownMenuTrigger,
} from "./shadcn/dropdown-menu";
import { ThemeToggle } from "./theme-toggle";
import { VercelIcon } from "./icons";

export const Navbar = async () => {
  let session = await auth();

  return (
    <>
      <div className="bg-background absolute top-0 left-0 w-dvw border-b py-2 px-3 justify-between flex flex-row items-center z-30">
        <div className="flex flex-row gap-3 items-center">
          <History user={session?.user} />
          <div className="flex flex-row gap-2 items-center">
            <div className="text-sm dark:text-zinc-300">Chatbot</div>
          </div>
        </div>

<<<<<<< HEAD
        <div className="flex flex-row gap-3 items-center">
          <Button className="py-1.5 px-2 h-fit font-normal" asChild>
            <Link
              href="https://vercel.com/templates/next.js/nextjs-ai-chatbot"
              target="_noblank"
            >
              <div className="flex flex-row gap-2 items-center">
                <VercelIcon size={14} />
                Deploy with Vercel
              </div>
            </Link>
          </Button>

          {user ? (
            <DropdownMenu>
              <DropdownMenuTrigger asChild>
                <Button
                  className="py-1.5 px-2 h-fit font-normal"
                  variant="outline"
=======
        {session ? (
          <DropdownMenu>
            <DropdownMenuTrigger asChild>
              <Button
                className="py-1.5 px-2 h-fit font-normal"
                variant="outline"
              >
                {session.user?.email}
              </Button>
            </DropdownMenuTrigger>
            <DropdownMenuContent align="end">
              <DropdownMenuItem>
                <ThemeToggle />
              </DropdownMenuItem>
              <DropdownMenuItem className="p-1 z-50">
                <form
                  className="w-full"
                  action={async () => {
                    "use server";
                    await signOut();
                  }}
>>>>>>> 7059a4dc
                >
                  {user.email}
                </Button>
              </DropdownMenuTrigger>
              <DropdownMenuContent align="end">
                <DropdownMenuItem>
                  <ThemeToggle />
                </DropdownMenuItem>
                <DropdownMenuItem className="p-1 z-50">
                  <form
                    className="w-full"
                    action={async () => {
                      "use server";
                      await signOut();
                    }}
                  >
                    <button
                      type="submit"
                      className="w-full text-left px-1 py-0.5 text-red-500"
                    >
                      Sign out
                    </button>
                  </form>
                </DropdownMenuItem>
              </DropdownMenuContent>
            </DropdownMenu>
          ) : (
            <Button className="py-1.5 px-2 h-fit border font-normal" asChild>
              <Link href="/login">Login</Link>
            </Button>
          )}
        </div>
      </div>
    </>
  );
};<|MERGE_RESOLUTION|>--- conflicted
+++ resolved
@@ -3,6 +3,7 @@
 import { auth, signOut } from "@/app/(auth)/auth";
 
 import { History } from "./history";
+import { VercelIcon } from "./icons";
 import { Button } from "./shadcn/button";
 import {
   DropdownMenu,
@@ -11,7 +12,6 @@
   DropdownMenuTrigger,
 } from "./shadcn/dropdown-menu";
 import { ThemeToggle } from "./theme-toggle";
-import { VercelIcon } from "./icons";
 
 export const Navbar = async () => {
   let session = await auth();
@@ -26,7 +26,6 @@
           </div>
         </div>
 
-<<<<<<< HEAD
         <div className="flex flex-row gap-3 items-center">
           <Button className="py-1.5 px-2 h-fit font-normal" asChild>
             <Link
@@ -40,37 +39,14 @@
             </Link>
           </Button>
 
-          {user ? (
+          {session ? (
             <DropdownMenu>
               <DropdownMenuTrigger asChild>
                 <Button
                   className="py-1.5 px-2 h-fit font-normal"
                   variant="outline"
-=======
-        {session ? (
-          <DropdownMenu>
-            <DropdownMenuTrigger asChild>
-              <Button
-                className="py-1.5 px-2 h-fit font-normal"
-                variant="outline"
-              >
-                {session.user?.email}
-              </Button>
-            </DropdownMenuTrigger>
-            <DropdownMenuContent align="end">
-              <DropdownMenuItem>
-                <ThemeToggle />
-              </DropdownMenuItem>
-              <DropdownMenuItem className="p-1 z-50">
-                <form
-                  className="w-full"
-                  action={async () => {
-                    "use server";
-                    await signOut();
-                  }}
->>>>>>> 7059a4dc
                 >
-                  {user.email}
+                  {session.user?.email}
                 </Button>
               </DropdownMenuTrigger>
               <DropdownMenuContent align="end">
@@ -96,7 +72,7 @@
               </DropdownMenuContent>
             </DropdownMenu>
           ) : (
-            <Button className="py-1.5 px-2 h-fit border font-normal" asChild>
+            <Button className="py-1.5 px-2 h-fit border" asChild>
               <Link href="/login">Login</Link>
             </Button>
           )}
